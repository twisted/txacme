import os
import codecs
import versioneer
from setuptools import setup, find_packages

HERE = os.path.abspath(os.path.dirname(__file__))


def read(*parts):
    with codecs.open(os.path.join(HERE, *parts), 'rb', 'utf-8') as f:
        return f.read()


setup(
    version=versioneer.get_version(),
    cmdclass=versioneer.get_cmdclass(),
    name='txacme',
    description='ACME protocol implementation for Twisted',
    license='Expat',
    url='https://github.com/mithrandi/txacme',
    author='Tristan Seligmann',
    author_email='mithrandi@mithrandi.net',
    maintainer='Tristan Seligmann',
    maintainer_email='mithrandi@mithrandi.net',
    long_description=read('README.rst'),
    packages=find_packages(where='src') + ['twisted.plugins'],
    package_dir={'': 'src'},
    zip_safe=True,
    classifiers=[
        'Development Status :: 3 - Alpha',
        'Intended Audience :: Developers',
        'Natural Language :: English',
        'License :: OSI Approved :: MIT License',
        'Operating System :: OS Independent',
        'Programming Language :: Python',
        'Programming Language :: Python :: 2',
        'Programming Language :: Python :: 2.7',
        'Programming Language :: Python :: 3',
        'Programming Language :: Python :: 3.4',
        'Programming Language :: Python :: 3.5',
        'Programming Language :: Python :: 3.6',
        'Programming Language :: Python :: 3.7',
        'Programming Language :: Python :: Implementation :: CPython',
        'Programming Language :: Python :: Implementation :: PyPy',
        'Topic :: Software Development :: Libraries :: Python Modules',
        ],
    install_requires=[
        'acme>=0.21.0,<1.0.0',
        'attrs>=17.4.0',
        'eliot>=0.8.0',
        'josepy',
        'pem>=16.1.0',
        'treq>=15.1.0',
        'twisted[tls]>=15.5.0',
        'txsni',
        'pyopenssl>=17.1.0',
        ],
    extras_require={
        'libcloud': [
            'apache-libcloud',
        ],
        'test': [
            'fixtures>=1.4.0',
<<<<<<< HEAD
            'hypothesis==3.20.0',
=======
            'hypothesis>=4.0.0,<5.0.0',
>>>>>>> 21e864f6
            'service_identity>=17.0.0',
            'testrepository>=0.0.20',
            'testscenarios',
            'testtools>=2.1.0',
            ],
        },
    )<|MERGE_RESOLUTION|>--- conflicted
+++ resolved
@@ -61,11 +61,7 @@
         ],
         'test': [
             'fixtures>=1.4.0',
-<<<<<<< HEAD
-            'hypothesis==3.20.0',
-=======
             'hypothesis>=4.0.0,<5.0.0',
->>>>>>> 21e864f6
             'service_identity>=17.0.0',
             'testrepository>=0.0.20',
             'testscenarios',
