"""
A TLS endpoint that supports SNI automatically issues / renews certificates via
an ACME CA (eg. Let's Encrypt).
"""
from datetime import timedelta
from functools import partial

import attr
from josepy.jwk import JWKRSA
from josepy.jwa import RS256
from cryptography.hazmat.backends import default_backend
from cryptography.hazmat.primitives import serialization
from twisted.internet.defer import maybeDeferred
from twisted.internet.endpoints import serverFromString
from twisted.internet.interfaces import IListeningPort, IStreamServerEndpoint
from twisted.protocols.tls import TLSMemoryBIOFactory
from twisted.python.filepath import FilePath
from txsni.snimap import HostDirectoryMap, SNIMap
from zope.interface import implementer

from txacme.challenges import TLSSNI01Responder
from txacme.client import Client, _DEFAULT_TIMEOUT
from txacme.service import _default_panic, AcmeIssuingService
from txacme.store import DirectoryStore
from txacme.util import check_directory_url_type, generate_private_key


@implementer(IListeningPort)
@attr.s(cmp=False, hash=False)
class _WrapperPort(object):
    """
    Wrapper for the underlying port to stop the issuing service when the port
    is stopped.
    """
    _port = attr.ib()
    _service = attr.ib()

    def stopListening(self):  # noqa
        return (
            maybeDeferred(self._port.stopListening)
            .addCallback(lambda _: self._service.stopService()))


@implementer(IStreamServerEndpoint)
@attr.s(cmp=False, hash=False)
class AutoTLSEndpoint(object):
    """
    A server endpoint that does TLS SNI, with certificates automatically
    (re)issued from an ACME certificate authority.

    :param reactor: The Twisted reactor.
    :param directory: ``twisted.python.url.URL`` for the ACME directory to use
        for issuing certs.

    :type client_creator: Callable[[reactor, ``twisted.python.url.URL``],
        Deferred[`txacme.client.Client`]]
    :param client_creator: A callable called with the reactor and directory URL
        for creating the ACME client.  For example, ``partial(Client.from_url,
        key=acme_key, alg=RS256)``.
    :type cert_store: `txacme.interfaces.ICertificateStore`
    :param cert_store: The certificate
        store containing the certificates to manage.  For example,
        `txacme.store.DirectoryStore`.
    :param dict cert_mapping: The certificate mapping to use for SNI; for
        example, ``txsni.snimap.HostDirectoryMap``.  Usually this should
        correspond to the same underlying storage as ``cert_store``.
    :param ~datetime.timedelta check_interval: How often to check for expiring
        certificates.
    :param ~datetime.timedelta reissue_interval: If a certificate is expiring
        in less time than this interval, it will be reissued.
    :param ~datetime.timedelta panic_interval: If a certificate is expiring in
        less time than this interval, and reissuing fails, the panic callback
        will be invoked.

    :type panic: Callable[[Failure, `str`], Deferred]
    :param panic: A callable invoked with the failure and server name when
        reissuing fails for a certificate expiring in the ``panic_interval``.
        For example, you could generate a monitoring alert.  The default
        callback logs a message at *CRITICAL* level.
    :param generate_key: A 0-arg callable used to generate a private key for a
        new cert.  Normally you would not pass this unless you have specialized
        key generation requirements.
    """
    reactor = attr.ib()
    directory = attr.ib(
        validator=lambda inst, a, value: check_directory_url_type(value))
    client = attr.ib()
    cert_store = attr.ib()
    cert_mapping = attr.ib()
    sub_endpoint = attr.ib()
    check_interval = attr.ib(default=timedelta(days=1))
    reissue_interval = attr.ib(default=timedelta(days=30))
    panic_interval = attr.ib(default=timedelta(days=15))
    _panic = attr.ib(default=_default_panic)
    _generate_key = attr.ib(default=partial(generate_private_key, u'rsa'))

    def listen(self, protocolFactory):  # noqa
        """
        Start an issuing service, and wait until initial issuing is complete.
        """
        def _got_port(port):
            self.service = AcmeIssuingService(
                cert_store=self.cert_store,
                client=self.client,
                clock=self.reactor,
                responders=[responder],
                check_interval=self.check_interval,
                reissue_interval=self.reissue_interval,
                panic_interval=self.panic_interval,
                panic=self._panic,
                generate_key=self._generate_key)
            self.service.startService()
            return (
                self.service.when_certs_valid()
                .addCallback(
                    lambda _: _WrapperPort(port=port, service=self.service)))

        responder = TLSSNI01Responder()
        sni_map = SNIMap(responder.wrap_host_map(self.cert_mapping))
        return (
            maybeDeferred(
                self.sub_endpoint.listen,
                TLSMemoryBIOFactory(
                    contextFactory=sni_map,
                    isClient=False,
                    wrappedFactory=protocolFactory))
            .addCallback(_got_port))


def load_or_create_client_key(pem_path):
    """
    Load the client key from a directory, creating it if it does not exist.

    .. note:: The client key that will be created will be a 2048-bit RSA key.

    :type pem_path: ``twisted.python.filepath.FilePath``
    :param pem_path: The certificate directory
        to use, as with the endpoint.
    """
    acme_key_file = pem_path.asTextMode().child(u'client.key')
    if acme_key_file.exists():
        key = serialization.load_pem_private_key(
            acme_key_file.getContent(),
            password=None,
            backend=default_backend())
    else:
        key = generate_private_key(u'rsa')
        acme_key_file.setContent(
            key.private_bytes(
                encoding=serialization.Encoding.PEM,
                format=serialization.PrivateFormat.TraditionalOpenSSL,
                encryption_algorithm=serialization.NoEncryption()))
    return JWKRSA(key=key)


def _parse(reactor, directory, pemdir, *args, **kwargs):
    """
    Parse a txacme endpoint description.

    :param reactor: The Twisted reactor.
    :param directory: ``twisted.python.url.URL`` for the ACME directory to use
        for issuing certs.
    :param str pemdir: The path to the certificate directory to use.
    """
    def colon_join(items):
        return ':'.join([item.replace(':', '\\:') for item in items])

<<<<<<< HEAD
    timeout = _DEFAULT_TIMEOUT
    if 'timeout' in kwargs.keys():
        timeout = kwargs['timeout']
        del kwargs['timeout']

=======
    timeout = kwargs.pop('timeout', _DEFAULT_TIMEOUT)
>>>>>>> 21e864f6
    sub = colon_join(list(args) + ['='.join(item) for item in kwargs.items()])

    pem_path = FilePath(pemdir).asTextMode()
    acme_key = load_or_create_client_key(pem_path)
    return AutoTLSEndpoint(
        reactor=reactor,
        directory=directory,
<<<<<<< HEAD
        client=Client.from_url(
            reactor, directory, key=acme_key, alg=RS256, timeout=timeout),
=======
        client_creator=partial(
            Client.from_url, key=acme_key, alg=RS256, timeout=timeout),
>>>>>>> 21e864f6
        cert_store=DirectoryStore(pem_path),
        cert_mapping=HostDirectoryMap(pem_path),
        sub_endpoint=serverFromString(reactor, sub))


__all__ = ['AutoTLSEndpoint', 'load_or_create_client_key']<|MERGE_RESOLUTION|>--- conflicted
+++ resolved
@@ -165,15 +165,7 @@
     def colon_join(items):
         return ':'.join([item.replace(':', '\\:') for item in items])
 
-<<<<<<< HEAD
-    timeout = _DEFAULT_TIMEOUT
-    if 'timeout' in kwargs.keys():
-        timeout = kwargs['timeout']
-        del kwargs['timeout']
-
-=======
     timeout = kwargs.pop('timeout', _DEFAULT_TIMEOUT)
->>>>>>> 21e864f6
     sub = colon_join(list(args) + ['='.join(item) for item in kwargs.items()])
 
     pem_path = FilePath(pemdir).asTextMode()
@@ -181,13 +173,8 @@
     return AutoTLSEndpoint(
         reactor=reactor,
         directory=directory,
-<<<<<<< HEAD
         client=Client.from_url(
             reactor, directory, key=acme_key, alg=RS256, timeout=timeout),
-=======
-        client_creator=partial(
-            Client.from_url, key=acme_key, alg=RS256, timeout=timeout),
->>>>>>> 21e864f6
         cert_store=DirectoryStore(pem_path),
         cert_mapping=HostDirectoryMap(pem_path),
         sub_endpoint=serverFromString(reactor, sub))
